# Latest

Status of the `main` branch. Changes prior to the next official version change will appear here.

* **Reduce the use of asyncio to a minimum**, improving stability and reducing the need for workarounds
   * Switch to newly developed fully synchronous LSP library `solidlsp` (derived from `multilspy`),
     removing our fork of `multilspy` (src/multilspy)
   * Switch from fastapi (which uses asyncio) to Flask in the Serena dashboard
   * The MCP server is the only asyncio-based component now, which resolves cross-component loop contamination,
     such that process isolation is no longer required.
     Neither are non-graceful shutdowns on Windows.
* Better default and description for restricting the search in `search_for_pattern`
<<<<<<< HEAD
* Better support for C# by switching from `omnisharp` to Microsoft's official C# language server.
=======
* **Improved editing tools**: The editing logic was simplified and improved, making it more robust.
   * The "minimal indentation" logic was removed, because LLMs did not understand it.
   * The logic for the insertion of empty lines was improved (mostly controlled by the LLM now)
* Add a task queue for the agent, which is executed in a separate and thread and
   * allows the language server to be initialized in the background, making the MCP server respond to requests
     immediately upon startup,
   * ensures that all tool executions are fully synchronized (executed linearly).
>>>>>>> f0a74ca6

Fixes:
* Fix `ExecuteShellCommandTool` and `GetCurrentConfigTool` hanging on Windows
* Fix project activation by name via `--project` not working (was broken in previous release) 
* Improve handling of indentation and newlines in symbolic editing tools
* Fix `InsertAfterSymbolTool` failing for insertions at the end of a file that did not end with a newline
* Fix `InsertBeforeSymbolTool` inserting in the wrong place in the absence of empty lines above the reference symbol
* Fix `ReplaceSymbolBodyTool` changing whitespace before/after the symbol
* Fix repository indexing not following links and catch exceptions during indexing, allowing indexing
  to continue even if unexpected errors occur for individual files.

# 2025-06-20

* **Overhaul and major improvement of editing tools!**
  This represents a very important change in Serena. Symbols can now be addressed by their `name_path` (including nested ones)
  and we introduced a regex-based replaced tools. We tuned the prompts and tested the new editing mechanism.
  It is much more reliable, flexible, and at the same time uses fewer tokens.
  The line-replacement tools are disabled by default and deprecated, we will likely remove them soon.
* **Better multi-project support and zero-config setup**: We significantly simplified the config setup, you no longer need to manually
  create `project.yaml` for each project. Project activation is now always available. 
  Any project can now be activated by just asking the LLM to do so and passing the path to a repo.
* Dashboard as web app and possibility to shut down Serena from it (or the old log GUI).
* Possibility to index your project beforehand, accelerating Serena's tools.
* Initial prompt for project supported (has to be added manually for the moment)
* Massive performance improvement of pattern search tool
* Use **process isolation** to fix stability issues and deadlocks (see #170). 
  This uses separate process for the MCP server, the Serena agent and the dashboard in order to fix asyncio-related issues.

# 2025-05-24

* Important new feature: **configurability of mode and context**, allowing better integration in a variety of clients.
  See corresponding section in readme - Serena can now be integrated in IDE assistants in a more productive way. 
  You can now also do things like switching to one-shot planning mode, ask to plan something (which will create a memory),
  then switch to interactive editing mode in the next conversation and work through the plan read from the memory.
* Some improvements to prompts.

# 2025-05-21

**Significant improvement in symbol finding!**

* Serena core:
    * `FindSymbolTool` now can look for symbols by specifying paths to them, not just the symbol name
* Language Servers:
    * Fixed `gopls` initialization
    * Symbols retrieved through the symbol tree or through overview methods now are linked to their parents


# 2025-05-19

* Serena core:
    * Bugfix in `FindSymbolTool` (a bug fixed in LS)
    * Fix in `ListDirTool`: Do not ignore files with extensions not understood by the language server, only skip ignored directories
      (error introduced in previous version)
    * Merged the two overview tools (for directories and files) into a single one: `GetSymbolsOverviewTool`
    * One-click setup for Cline enabled
    * `SearchForPatternTool` can now (optionally) search in the entire project
    * New tool `RestartLanguageServerTool` for restarting the language server (in case of other sources of editing apart from Serena)
    * Fix `CheckOnboardingPerformedTool`:
        * Tool description was incompatible with project change
        * Returned result was not as useful as it could be (now added list of memories)

* Language Servers:
    * Add further file extensions considered by the language servers for Python (.pyi), JavaScript (.jsx) and TypeScript (.tsx, .jsx)
    * Updated multilspy, adding support for Kotlin, Dart and C/C++ and several improvements.
    * Added support for PHP
    

# 2025-04-07

> **Breaking Config Changes**: make sure to set `ignore_all_files_in_gitignore`, remove `ignore_dirs`
>  and (optionally) set `ignore_paths` in your project configs. See [updated config template](myproject.template.yml)

* Serena core:
    * New tool: FindReferencingCodeSnippets
    * Adjusted prompt in CreateTextFileTool to prevent writing partial content (see [here](https://www.reddit.com/r/ClaudeAI/comments/1jpavtm/comment/mloek1x/?utm_source=share&utm_medium=web3x&utm_name=web3xcss&utm_term=1&utm_content=share_button)).
    * FindSymbolTool: allow passing a file for restricting search, not just a directory (Gemini was too dumb to pass directories)
    * Native support for gitignore files for configuring files to be ignored by serena. See also
      in *Language Servers* section below.
    * **Major Feature**: Allow Serena to switch between projects (project activation)
        * Add central Serena configuration in `serena_config.yml`, which 
            * contains the list of available projects
            * allows to configure whether project activation is enabled
            * now contains the GUI logging configuration (project configurations no longer do)
        * Add new tools `activate_project` and `get_active_project`
        * Providing a project configuration file in the launch parameters is now optional
* Logging:
    * Improve error reporting in case of initialization failure: 
      open a new GUI log window showing the error or ensure that the existing log window remains visible for some time
* Language Servers:
    * Fix C# language server initialization issue when the project path contains spaces
    * Native support for gitignore in overview, document-tree and find_references operations.
      This is an **important** addition, since previously things like `venv` and `node_modules` were scanned
      and were likely responsible for slowness of tools and even server crashes (presumably due to OOM errors).
* Agno: 
    * Fix Agno reloading mechanism causing failures when initializing the sqlite memory database #8
    * Fix Serena GUI log window not capturing logs after initialization

# 2025-04-01

Initial public version<|MERGE_RESOLUTION|>--- conflicted
+++ resolved
@@ -10,9 +10,6 @@
      such that process isolation is no longer required.
      Neither are non-graceful shutdowns on Windows.
 * Better default and description for restricting the search in `search_for_pattern`
-<<<<<<< HEAD
-* Better support for C# by switching from `omnisharp` to Microsoft's official C# language server.
-=======
 * **Improved editing tools**: The editing logic was simplified and improved, making it more robust.
    * The "minimal indentation" logic was removed, because LLMs did not understand it.
    * The logic for the insertion of empty lines was improved (mostly controlled by the LLM now)
@@ -20,7 +17,7 @@
    * allows the language server to be initialized in the background, making the MCP server respond to requests
      immediately upon startup,
    * ensures that all tool executions are fully synchronized (executed linearly).
->>>>>>> f0a74ca6
+* Better support for C# by switching from `omnisharp` to Microsoft's official C# language server.
 
 Fixes:
 * Fix `ExecuteShellCommandTool` and `GetCurrentConfigTool` hanging on Windows
