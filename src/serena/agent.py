"""
The Serena Model Context Protocol (MCP) Server
"""

import inspect
import json
import os
import platform
import traceback
from abc import ABC
from collections import defaultdict
from collections.abc import Callable, Generator, Iterable
from logging import Logger
from pathlib import Path
from typing import Any, Self, TypeVar, cast

import yaml
from sensai.util import logging
from sensai.util.string import ToStringMixin, dict_string

from multilspy import SyncLanguageServer
from multilspy.multilspy_config import Language, MultilspyConfig
from multilspy.multilspy_logger import MultilspyLogger
from multilspy.multilspy_types import SymbolKind
<<<<<<< HEAD
from serena import serena_root_path
=======
from serena import __version__
>>>>>>> ba03ec43
from serena.gui_log_viewer import GuiLogViewer, GuiLogViewerHandler
from serena.llm.prompt_factory import PromptFactory
from serena.symbol import SymbolLocation, SymbolManager
from serena.util.class_decorators import singleton
from serena.util.file_system import scan_directory
from serena.util.inspection import iter_subclasses
from serena.util.shell import execute_shell_command

log = logging.getLogger(__name__)
LOG_FORMAT = "%(levelname)-5s %(asctime)-15s %(name)s:%(funcName)s:%(lineno)d - %(message)s"
TTool = TypeVar("TTool", bound="Tool")
SUCCESS_RESULT = "OK"


class ProjectConfig(ToStringMixin):
    SERENA_MANAGED_DIR = ".serena"
    SERENA_DEFAULT_PROJECT_FILE = "project.yml"

    def __init__(self, config_dict: dict[str, Any], project_name: str, project_root: Path | None = None):
        self.project_name: str = project_name
        self.language: Language = Language(config_dict["language"])
        if project_root is None:
            project_root = Path(config_dict["project_root"])
        self.project_root: str = str(project_root.resolve())
        self.ignored_dirs: list[str] = config_dict.get("ignored_dirs", [])
        self.excluded_tools: set[str] = set(config_dict.get("excluded_tools", []))

    @classmethod
    def from_yml(cls, yml_path: Path) -> Self:
        with open(yml_path, encoding="utf-8") as f:
            config_dict = yaml.safe_load(f)
        if yml_path.parent.name == cls.SERENA_MANAGED_DIR:
            project_root = yml_path.parent.parent
            project_name = project_root.name
        else:
            project_root = None
            project_name = yml_path.stem
        return cls(config_dict, project_name=project_name, project_root=project_root)

    def get_serena_managed_dir(self) -> str:
        return os.path.join(self.project_root, self.SERENA_MANAGED_DIR)


@singleton
class SerenaConfig:
    """
    Handles user-defined Serena configuration based on the configuration file
    """

    CONFIG_FILE = "serena_config.yml"

    def __init__(self) -> None:
        config_file = os.path.join(serena_root_path(), self.CONFIG_FILE)
        if not os.path.exists(config_file):
            raise FileNotFoundError(f"Serena configuration file not found: {config_file}")
        with open(config_file, encoding="utf-8") as f:
            config_yaml = yaml.safe_load(f)

        # read projects
        self.projects: dict[str, ProjectConfig] = {}
        for project_config_path in config_yaml["projects"]:
            project_config_path = Path(project_config_path)
            if not project_config_path.is_absolute():
                project_config_path = Path(serena_root_path()) / project_config_path
            if project_config_path.is_dir():  # assume project file in default location
                project_config_path = project_config_path / ProjectConfig.SERENA_MANAGED_DIR / ProjectConfig.SERENA_DEFAULT_PROJECT_FILE
            if not project_config_path.is_file():
                raise FileNotFoundError(f"Project file not found: {project_config_path}")
            project_config = ProjectConfig.from_yml(project_config_path)
            self.projects[project_config.project_name] = project_config
        self.project_names = list(self.projects.keys())

        self.gui_log_window_enabled = config_yaml.get("gui_log_window", True)
        self.gui_log_window_level = config_yaml.get("gui_log_level", logging.INFO)
        self.enable_project_activation = config_yaml.get("enable_project_activation", True)

    def get_project_configuration(self, project_name: str) -> ProjectConfig:
        if project_name not in self.projects:
            raise ValueError(f"Project '{project_name}' not found in Serena configuration; valid project names: {self.project_names}")
        return self.projects[project_name]


class LinesRead:
    def __init__(self) -> None:
        self.files: dict[str, set[tuple[int, int]]] = defaultdict(lambda: set())

    def add_lines_read(self, relative_path: str, lines: tuple[int, int]) -> None:
        self.files[relative_path].add(lines)

    def were_lines_read(self, relative_path: str, lines: tuple[int, int]) -> bool:
        lines_read_in_file = self.files[relative_path]
        return lines in lines_read_in_file

    def invalidate_lines_read(self, relative_path: str) -> None:
        if relative_path in self.files:
            del self.files[relative_path]


class SerenaAgent:
    def __init__(self, project_file_path: str | None = None, project_activation_callback: Callable[[], None] | None = None):
        """
        :param project_file_path: the configuration file (.yml) of the project to load immediately;
            if None, do not load any project (must use project selection tool to activate a project).
            If a project is provided, the corresponding language server will be started.
        :param project_activation_callback: a callback function to be called when a project is activated.
        """
        # obtain serena configuration
        self.serena_config = SerenaConfig()

        # open GUI log window if enabled
        self._gui_log_handler: GuiLogViewerHandler | None = None
        if self.serena_config.gui_log_window_enabled:
            if platform.system() == "Darwin":
                log.warning("GUI log window is not supported on macOS")
            else:
                log_level = self.serena_config.gui_log_window_level
                if Logger.root.level > log_level:
                    log.info(f"Root logger level is higher than GUI log level; changing the root logger level to {log_level}")
                    Logger.root.setLevel(log_level)
                self._gui_log_handler = GuiLogViewerHandler(GuiLogViewer(title="Serena Logs"), level=log_level, format_string=LOG_FORMAT)
                Logger.root.addHandler(self._gui_log_handler)

<<<<<<< HEAD
        log.info(f"Starting Serena server (process id={os.getpid()}, parent process id={os.getppid()})")
        log.info("Available projects: {}".format(", ".join(self.serena_config.project_names)))
=======
        log.info(
            f"Starting serena server v{__version__} for project {project_file_path} (language={self.language}, root={self.project_root}); "
            f"process id={os.getpid()}, parent process id={os.getppid()}"
        )

        # create and start the language server instance
        config = MultilspyConfig(code_language=self.language)
        logger = MultilspyLogger()
        self.language_server = SyncLanguageServer.create(config, logger, self.project_root)
>>>>>>> ba03ec43

        self.prompt_factory = PromptFactory()
        self._project_activation_callback = project_activation_callback

        # project-specific instances, which will be initialized upon project activation
        self.project_config: ProjectConfig | None = None
        self.language_server: SyncLanguageServer | None = None
        self.symbol_manager: SymbolManager | None = None
        self.memories_manager: MemoriesManager | None = None
        self.lines_read: LinesRead | None = None

        # find all tool classes and instantiate them
        self._all_tools: dict[type[Tool], Tool] = {}
        for tool_class in iter_tool_classes():
            tool_instance = tool_class(self)
            if not self.serena_config.enable_project_activation:
                if tool_class in (GetActiveProjectTool, ActivateProjectTool):
                    log.info(f"Excluding tool '{tool_instance.get_name()}' because project activation is disabled in configuration")
                    continue
            self._all_tools[tool_class] = tool_instance
        self._active_tools = dict(self._all_tools)
        log.info(f"Loaded tools ({len(self._all_tools)}): {', '.join([tool.get_name() for tool in self._all_tools.values()])}")

        # If GUI log window is enabled, set the tool names for highlighting
        if self._gui_log_handler is not None:
            tool_names = [tool.get_name() for tool in self._active_tools.values()]
            self._gui_log_handler.log_viewer.set_tool_names(tool_names)

        # activate a project configuration (if provided or if there is only a single project available)
        project_config: ProjectConfig | None = None
        if project_file_path is not None:
            if not os.path.exists(project_file_path):
                raise FileNotFoundError(f"Project file not found: {project_file_path}")
            project_config = ProjectConfig.from_yml(Path(project_file_path))
        else:
            match len(self.serena_config.projects):
                case 0:
                    raise RuntimeError(f"No projects found in {SerenaConfig.CONFIG_FILE} and no project file specified.")
                case 1:
                    project_config = self.serena_config.get_project_configuration(self.serena_config.project_names[0])
        if project_config is not None:
            self.activate_project(project_config)
        else:
            if not self.serena_config.enable_project_activation:
                raise ValueError("Tool-based project activation is disabled in the configuration but no project file was provided.")

    def get_exposed_tools(self) -> list["Tool"]:
        """
        :return: the list of tools that are to be exposed/registered in the client
        """
        if self.serena_config.enable_project_activation:
            # With project activation, we must expose all tools and handle tool activation within Serena
            # (because clients to not react to changed tools)
            return list(self._all_tools.values())
        else:
            return list(self._active_tools.values())

    def activate_project(self, project_config: ProjectConfig) -> None:
        log.info(f"Activating {project_config}")
        self.project_config = project_config

        # handle project-specific tool exclusions (if any)
        if self.project_config.excluded_tools:
            self._active_tools = {
                key: tool for key, tool in self._all_tools.items() if tool.get_name() not in project_config.excluded_tools
            }
            log.info(f"Active tools after exclusions ({len(self._active_tools)}): {', '.join(self.get_active_tool_names())}")
        else:
            self._active_tools = dict(self._all_tools)

        # start the language server
        self.reset_language_server()
        assert self.language_server is not None

        # initialize project-specific instances
        self.symbol_manager = SymbolManager(self.language_server, self)
        self.memories_manager = MemoriesManager(os.path.join(self.project_config.get_serena_managed_dir(), "memories"))
        self.lines_read = LinesRead()

        if self._project_activation_callback is not None:
            self._project_activation_callback()

    def get_active_tool_names(self) -> list[str]:
        """
        :return: the list of names of the active tools for the current project
        """
        return sorted([tool.get_name() for tool in self._active_tools.values()])

    def is_language_server_running(self) -> bool:
        return self.language_server is not None and self.language_server.is_running()

    def reset_language_server(self) -> None:
        """
        Starts/resets the language server for the current project
        """
        # stop the language server if it is running
        if self.is_language_server_running():
            log.info("Stopping the language server ...")
            assert self.language_server is not None
            self.language_server.stop()
            self.language_server = None

        # instantiate and start the language server
        assert self.project_config is not None
        multilspy_config = MultilspyConfig(code_language=self.project_config.language)
        ls_logger = MultilspyLogger()
        self.language_server = SyncLanguageServer.create(multilspy_config, ls_logger, self.project_config.project_root)
        self.language_server.start()
        if not self.language_server.is_running():
            raise RuntimeError(f"Failed to start the language server for {self.project_config}")

    def get_tool(self, tool_class: type[TTool]) -> TTool:
        return self._all_tools[tool_class]  # type: ignore

    def print_tool_overview(self) -> None:
        _print_tool_overview(self._active_tools.values())

    def mark_file_modified(self, relativ_path: str) -> None:
        assert self.lines_read is not None
        self.lines_read.invalidate_lines_read(relativ_path)

    def __del__(self) -> None:
        """
        Destructor to clean up the language server instance and GUI logger
        """
        if not hasattr(self, "_is_initialized"):
            return
        log.info("SerenaAgent is shutting down ...")
        if self.is_language_server_running():
            log.info("Stopping the language server ...")
            assert self.language_server is not None
            self.language_server.stop()
        if self._gui_log_handler:
            log.info("Stopping the GUI log window ...")
            self._gui_log_handler.stop_viewer()
            Logger.root.removeHandler(self._gui_log_handler)


class MemoriesManager:
    def __init__(self, memory_dir: str):
        self._memory_dir = Path(memory_dir)
        self._memory_dir.mkdir(parents=True, exist_ok=True)

    def _get_memory_file_path(self, memory_file_name: str) -> Path:
        return self._memory_dir / memory_file_name

    def load_memory(self, memory_file_name: str) -> str:
        memory_file_path = self._get_memory_file_path(memory_file_name)
        if not memory_file_path.exists():
            return f"Memory file {memory_file_name} not found, consider creating it with the `write_memory` tool if you need it."
        with open(memory_file_path, encoding="utf-8") as f:
            return f.read()

    def save_memory(self, memory_file_name: str, content: str) -> str:
        memory_file_path = self._get_memory_file_path(memory_file_name)
        with open(memory_file_path, "w", encoding="utf-8") as f:
            f.write(content)
        return f"Memory file {memory_file_name} written."

    def list_memories(self) -> list[str]:
        return [f.name for f in self._memory_dir.iterdir() if f.is_file()]

    def delete_memory(self, memory_file_name: str) -> str:
        memory_file_path = self._get_memory_file_path(memory_file_name)
        memory_file_path.unlink()
        return f"Memory file {memory_file_name} deleted."


class Component(ABC):
    def __init__(self, agent: "SerenaAgent"):
        self.agent = agent

    @property
    def language_server(self) -> SyncLanguageServer:
        assert self.agent.language_server is not None
        return self.agent.language_server

    @property
    def project_root(self) -> str:
        assert self.project_config is not None
        return self.project_config.project_root

    @property
    def project_config(self) -> ProjectConfig:
        assert self.agent.project_config is not None
        return self.agent.project_config

    @property
    def prompt_factory(self) -> PromptFactory:
        return self.agent.prompt_factory

    @property
    def memories_manager(self) -> MemoriesManager:
        assert self.agent.memories_manager is not None
        return self.agent.memories_manager

    @property
    def symbol_manager(self) -> SymbolManager:
        assert self.agent.symbol_manager is not None
        return self.agent.symbol_manager

    @property
    def lines_read(self) -> LinesRead:
        assert self.agent.lines_read is not None
        return self.agent.lines_read


_DEFAULT_MAX_ANSWER_LENGTH = int(2e5)


class Tool(Component):
    # NOTE: each tool should implement the apply method, which is then used in
    # the central method of the Tool class `apply_ex`.
    # Failure to do so will result in a RuntimeError at tool execution time.
    # The apply method is not declared as part of the base Tool interface since we cannot
    # know the signature of the (input parameters of the) method in advance.
    #
    # The docstring and types of the apply method are used to generate the tool description
    # (which is use by the LLM, so a good description is important)
    # and to validate the tool call arguments.

    @classmethod
    def get_name(cls) -> str:
        name = cls.__name__
        if name.endswith("Tool"):
            name = name[:-4]
        # convert to snake_case
        name = "".join(["_" + c.lower() if c.isupper() else c for c in name]).lstrip("_")
        return name

    def get_apply_fn(self) -> Callable:
        apply_fn = getattr(self, "apply")
        if apply_fn is None:
            raise RuntimeError(f"apply not defined in {self}. Did you forget to implement it?")
        return apply_fn

    @classmethod
    def get_tool_description(cls) -> str:
        docstring = cls.__doc__
        if docstring is None:
            return ""
        return docstring.strip()

    def get_function_description(self) -> str:
        apply_fn = self.get_apply_fn()
        docstring = apply_fn.__doc__
        if docstring is None:
            raise Exception(f"Missing docstring for {self}")
        return docstring

    def _log_tool_application(self, frame: Any) -> None:
        params = {}
        ignored_params = {"self", "log_call", "catch_exceptions", "args", "apply_fn"}
        for param, value in frame.f_locals.items():
            if param in ignored_params:
                continue
            if param == "kwargs":
                params.update(value)
            else:
                params[param] = value
        log.info(f"{self.get_name()}: {dict_string(params)}")

    @staticmethod
    def _limit_length(result: str, max_answer_chars: int) -> str:
        if (n_chars := len(result)) > max_answer_chars:
            result = (
                f"The answer is too long ({n_chars} characters). "
                + "Please try a more specific tool query or raise the max_answer_chars parameter."
            )
        return result

    def apply_ex(self, log_call: bool = True, catch_exceptions: bool = True, **kwargs) -> str:  # type: ignore
        """
        Applies the tool with the given arguments
        """
        apply_fn = self.get_apply_fn()

        if log_call:
            self._log_tool_application(inspect.currentframe())

        try:
            # check whether the tool requires an active project and language server
            if not isinstance(self, ToolMarkerDoesNotRequireActiveProject):
                if self.agent.project_config is None:
                    return (
                        "Error: No active project. Ask to user to select a project from this list: "
                        + f"{self.agent.serena_config.project_names}"
                    )
                if not self.agent.is_language_server_running():
                    log.info("Language server is not running. Starting it ...")
                    self.agent.reset_language_server()

            # check whether the tool is enabled
            if self.agent.project_config is not None and self.get_name() in self.agent.project_config.excluded_tools:
                return (
                    f"Error: Tool '{self.get_name()}' is disabled for the active project ('{self.project_config.project_name}'); "
                    f"active tools: {self.agent.get_active_tool_names()}"
                )

            # apply the actual tool
            result = apply_fn(**kwargs)

        except Exception as e:
            if not catch_exceptions:
                raise
            msg = f"Error executing tool: {e}\n{traceback.format_exc()}"
            log.error(f"Error executing tool: {e}", exc_info=e)
            result = msg

        if log_call:
            log.info(f"Result: {result}")

        return result


class ToolMarkerDoesNotRequireActiveProject:
    pass


class ReadFileTool(Tool):
    """
    Reads a file within the project directory.
    """

    def apply(
        self, relative_path: str, start_line: int = 0, end_line: int | None = None, max_answer_chars: int = _DEFAULT_MAX_ANSWER_LENGTH
    ) -> str:
        """
        Reads the given file or a chunk of it. Generally, symbolic operations
        like find_symbol or find_referencing_symbols should be preferred if you know which symbols you are looking for.
        Reading the entire file is only recommended if there is no other way to get the content required for the task.

        :param relative_path: the relative path to the file to read
        :param start_line: the 0-based index of the first line to be retrieved.
        :param end_line: the 0-based index of the last line to be retrieved (inclusive). If None, read until the end of the file.
        :param max_answer_chars: if the file (chunk) is longer than this number of characters,
            no content will be returned. Don't adjust unless there is really no other way to get the content
            required for the task.
        :return: the full text of the file at the given relative path
        """
        result = self.language_server.retrieve_full_file_content(relative_path)
        result_lines = result.splitlines()
        if end_line is None:
            result_lines = result_lines[start_line:]
        else:
            self.lines_read.add_lines_read(relative_path, (start_line, end_line))
            result_lines = result_lines[start_line : end_line + 1]
        result = "\n".join(result_lines)

        return self._limit_length(result, max_answer_chars)


class CreateTextFileTool(Tool):
    """
    Creates/overwrites a file in the project directory.
    """

    def apply(self, relative_path: str, content: str) -> str:
        """
        Write a new file (or overwrite an existing file). For existing files, it is strongly recommended
        to use symbolic operations like replace_symbol_body or insert_after_symbol/insert_before_symbol, if possible.
        You can also use insert_at_line to insert content at a specific line for existing files if the symbolic operations
        are not the right choice for what you want to do.

        If ever used on an existing file, the content has to be the complete content of that file (so it
        may never end with something like "The remaining content of the file is left unchanged.").
        For operations that just replace a part of a file, use the replace_lines or the symbolic editing tools instead.

        :param relative_path: the relative path to the file to create
        :param content: the (utf-8-encoded) content to write to the file
        :return: a message indicating success or failure
        """
        absolute_path = os.path.join(self.project_root, relative_path)
        os.makedirs(os.path.dirname(absolute_path), exist_ok=True)
        with open(absolute_path, "w", encoding="utf-8") as f:
            f.write(content)
        return f"File created: {relative_path}"


class ListDirTool(Tool):
    """
    Lists files and directories in the given directory (optionally with recursion).
    """

    def apply(self, relative_path: str, recursive: bool, max_answer_chars: int = _DEFAULT_MAX_ANSWER_LENGTH) -> str:
        """
        :param relative_path: the relative path to the directory to list; pass "." to scan the project root
        :param recursive: whether to scan subdirectories recursively
        :param max_answer_chars: if the output is longer than this number of characters,
            no content will be returned. Don't adjust unless there is really no other way to get the content
            required for the task.
        :return: a JSON object with the names of directories and files within the given directory
        """
        dirs, files = scan_directory(
            os.path.join(self.project_root, relative_path),
            relative_to=self.project_root,
            recursive=recursive,
            ignored_dirs=self.project_config.ignored_dirs,
        )
        result = json.dumps({"dirs": dirs, "files": files})
        return self._limit_length(result, max_answer_chars)


class GetDirOverviewTool(Tool):
    """
    Gets an overview of the top-level symbols defined in all files within a given directory.
    """

    def apply(self, relative_path: str, max_answer_chars: int = _DEFAULT_MAX_ANSWER_LENGTH) -> str:
        """
        Gets an overview of the given directory.
        For each file in the directory, we list the top-level symbols in the file (name, kind, line).
        Use this tool to get a high-level understanding of the code symbols inside a directory.

        :param relative_path: the relative path to the directory to get the overview of
        :param max_answer_chars: if the overview is longer than this number of characters,
            no content will be returned. Don't adjust unless there is really no other way to get the content
            required for the task. If the overview is too long, you should use a smaller directory instead,
            (e.g. a subdirectory).
        :return: a JSON object mapping relative paths of all contained files to info about top-level symbols in the file (name, kind, line, column).
        """
        path_to_symbol_infos = self.language_server.request_dir_overview(relative_path)
        result = {}
        for file_path, symbols in path_to_symbol_infos.items():
            result[file_path] = [_tuple_to_info(*symbol_info) for symbol_info in symbols]

        result_json_str = json.dumps(result)
        return self._limit_length(result_json_str, max_answer_chars)


class GetDocumentOverviewTool(Tool):
    """
    Gets an overview of the top-level symbols defined in a given file.
    """

    def apply(self, relative_path: str, max_answer_chars: int = _DEFAULT_MAX_ANSWER_LENGTH) -> str:
        """
        Use this tool to get a high-level understanding of the code symbols in a file. It often makes sense
        to call this before targeted reading, searching or editing operations on the code symbols in the file,
        as the output will contain a lot of information about names and lines.

        :param relative_path: the relative path to the file to get the overview of
        :param max_answer_chars: if the overview is longer than this number of characters,
            no content will be returned. Don't adjust unless there is really no other way to get the content
            required for the task.
        :return: a JSON object with the info (name, kind, line, column) of all top-level symbols in the file.
        """
        result = self.language_server.request_document_overview(relative_path)
        result_json_str = json.dumps([_tuple_to_info(*symbol_info) for symbol_info in result])
        return self._limit_length(result_json_str, max_answer_chars)


class FindSymbolTool(Tool):
    """
    Performs a global (or local) search for symbols with/containing a given name/substring (optionally filtered by type).
    """

    def apply(
        self,
        name: str,
        depth: int = 0,
        within_relative_path: str | None = None,
        include_body: bool = False,
        include_kinds: list[int] | None = None,
        exclude_kinds: list[int] | None = None,
        substring_matching: bool = False,
        max_answer_chars: int = _DEFAULT_MAX_ANSWER_LENGTH,
    ) -> str:
        """
        Retrieves information on all symbols/code entities, i.e. classes, methods, attributes, variables, etc.
        with the given name.
        The returned symbol location information can subsequently be used to edit the returned symbols
        or to retrieve further information using other tools.
        If you already anticipate that you will need to reference children of the symbol (like methods or fields contained in a class),
        you can specify a depth > 0.

        :param name: the name of the symbols to find
        :param depth: specifies the depth up to which descendants of the symbol are to be retrieved
            (e.g. depth 1 will retrieve methods and attributes for the case where the symbol refers to a class).
            Provide a non-zero depth if you intend to subsequently query symbols that are contained in the
            retrieved symbol.
        :param within_relative_path: pass a relative path to only consider symbols within this path.
            If a file is passed, only the symbols within this file will be considered.
            If a directory is passed, all files within this directory will be considered.
            If None, the entire codebase will be considered.
        :param include_body: whether to include the body of all symbols in the result. You should only use this
            if you actually need the body of the symbol for the task at hand (for example, for a deep analysis
            of the functionality or for an editing task).
        :param include_kinds: an optional list of ints representing the LSP symbol kind.
            If provided, only symbols of the given kinds will be included in the result.
            Valid kinds:
            1=file, 2=module, 3=namespace, 4=package, 5=class, 6=method, 7=property, 8=field, 9=constructor, 10=enum,
            11=interface, 12=function, 13=variable, 14=constant, 15=string, 16=number, 17=boolean, 18=array, 19=object,
            20=key, 21=null, 22=enum member, 23=struct, 24=event, 25=operator, 26=type parameter
        :param exclude_kinds: If provided, symbols of the given kinds will be excluded from the result.
            Takes precedence over include_kinds.
        :param substring_matching: whether to use substring matching for the symbol name.
            If True, the symbol name will be matched if it contains the given name as a substring.
        :param max_answer_chars: if the output is longer than this number of characters,
            no content will be returned. Don't adjust unless there is really no other way to get the content
            required for the task. Instead, if the output is too long, you should
            make a stricter query.
        :return: a list of symbols (with symbol locations) that match the given name in JSON format
        """
        include_kinds = cast(list[SymbolKind] | None, include_kinds)
        exclude_kinds = cast(list[SymbolKind] | None, exclude_kinds)
        symbols = self.symbol_manager.find_by_name(
            name,
            include_body=include_body,
            include_kinds=include_kinds,
            exclude_kinds=exclude_kinds,
            substring_matching=substring_matching,
            within_relative_path=within_relative_path,
        )
        symbol_dicts = [s.to_dict(kind=True, location=True, depth=depth, include_body=include_body) for s in symbols]
        result = json.dumps(symbol_dicts)
        return self._limit_length(result, max_answer_chars)


class FindReferencingSymbolsTool(Tool):
    """
    Finds symbols that reference the symbol at the given location (optionally filtered by type).
    """

    def apply(
        self,
        relative_path: str,
        line: int,
        column: int,
        include_body: bool = False,
        include_kinds: list[int] | None = None,
        exclude_kinds: list[int] | None = None,
        max_answer_chars: int = _DEFAULT_MAX_ANSWER_LENGTH,
    ) -> str:
        """
        Finds symbols that reference the symbol at the given location.
        Note that among other kinds of references, this function can be used to find (direct) subclasses of a class,
        as subclasses are referencing symbols that have the kind class.

        :param relative_path: the relative path to the file containing the symbol
        :param line: the line number
        :param column: the column
        :param include_body: whether to include the body of the symbols in the result.
            Note that this might lead to a very long output, so you should only use this if you actually need the body
            of the referencing symbols for the task at hand. Usually it is a better idea to find
            the referencing symbols without the body and then use the find_symbol tool to get the body of
            specific symbols if needed.
        :param include_kinds: an optional list of integers representing the LSP symbol kinds to include.
            If provided, only symbols of the given kinds will be included in the result.
            Valid kinds:
            1=file, 2=module, 3=namespace, 4=package, 5=class, 6=method, 7=property, 8=field, 9=constructor, 10=enum,
            11=interface, 12=function, 13=variable, 14=constant, 15=string, 16=number, 17=boolean, 18=array, 19=object,
            20=key, 21=null, 22=enum member, 23=struct, 24=event, 25=operator, 26=type parameter
        :param exclude_kinds: If provided, symbols of the given kinds will be excluded from the result.
            Takes precedence over include_kinds.
        :param max_answer_chars: if the output is longer than this number of characters,
            no content will be returned. Don't adjust unless there is really no other way to get the content
            required for the task. Instead, if the output is too long, you should
            make a stricter query.
        :return: a list of JSON objects with the symbols referencing the requested symbol
        """
        include_kinds = cast(list[SymbolKind] | None, include_kinds)
        exclude_kinds = cast(list[SymbolKind] | None, exclude_kinds)
        symbols = self.symbol_manager.find_referencing_symbols(
            SymbolLocation(relative_path, line, column),
            include_body=include_body,
            include_kinds=include_kinds,
            exclude_kinds=exclude_kinds,
        )
        symbol_dicts = [s.to_dict(kind=True, location=True, depth=0, include_body=include_body) for s in symbols]
        result = json.dumps(symbol_dicts)
        return self._limit_length(result, max_answer_chars)


class FindReferencingCodeSnippetsTool(Tool):
    """
    Finds code snippets in which the symbol at the given location is referenced.
    """

    def apply(
        self,
        relative_path: str,
        line: int,
        column: int,
        context_lines_before: int = 0,
        context_lines_after: int = 0,
        max_answer_chars: int = _DEFAULT_MAX_ANSWER_LENGTH,
    ) -> str:
        """
        Returns short code snippets where the symbol at the given location is referenced.

        Contrary to the `find_referencing_symbols` tool, this tool returns references that are not symbols but instead
        code snippets that may or may not be contained in a symbol (for example, file-level calls).
        It may make sense to use this tool to get a quick overview of the code that references
        the symbol. Usually, just looking at code snippets is not enough to understand the full context,
        unless the case you are investigating is very simple,
        or you already have read the relevant symbols using the find_referencing_symbols tool and
        now want to get an overview of how the referenced symbol (at the given location) is used in them.
        The size of the snippets is controlled by the context_lines_before and context_lines_after parameters.

        :param relative_path: the relative path to the file containing the symbol
        :param line: the line number of the symbol to find references for
        :param column: the column of the symbol to find references for
        :param context_lines_before: the number of lines to include before the line containing the reference
        :param context_lines_after: the number of lines to include after the line containing the reference
        :param max_answer_chars: if the output is longer than this number of characters,
            no content will be returned. Don't adjust unless there is really no other way to get the content
            required for the task. Instead, if the output is too long, you should
            make a stricter query.
        """
        matches = self.language_server.request_references_with_content(
            relative_path, line, column, context_lines_before, context_lines_after
        )
        result = [match.to_display_string() for match in matches]
        result_json_str = json.dumps(result)
        return self._limit_length(result_json_str, max_answer_chars)


class ReplaceSymbolBodyTool(Tool):
    """
    Replaces the full definition of a symbol.
    """

    def apply(
        self,
        relative_path: str,
        line: int,
        column: int,
        body: str,
    ) -> str:
        """
        Replaces the body of the symbol at the given location.
        Important: Do not try to guess symbol locations but instead use the find_symbol tool to get the correct location.

        :param relative_path: the relative path to the file containing the symbol
        :param line: the line number
        :param column: the column
        :param body: the new symbol body. Important: Provide the correct level of indentation
            (as the original body). Note that the first line must not be indented (i.e. no leading spaces).
        """
        self.symbol_manager.replace_body(
            SymbolLocation(relative_path, line, column),
            body=body,
        )
        return SUCCESS_RESULT


class InsertAfterSymbolTool(Tool):
    """
    Inserts content after the end of the definition of a given symbol.
    """

    def apply(
        self,
        relative_path: str,
        line: int,
        column: int,
        body: str,
    ) -> str:
        """
        Inserts the given body/content after the end of the definition of the given symbol (via the symbol's location).
        A typical use case is to insert a new class, function, method, field or variable assignment.

        :param relative_path: the relative path to the file containing the symbol
        :param line: the line number
        :param column: the column
        :param body: the body/content to be inserted
        """
        location = SymbolLocation(relative_path, line, column)
        self.symbol_manager.insert_after(
            location,
            body=body,
        )
        return SUCCESS_RESULT


class InsertBeforeSymbolTool(Tool):
    """
    Inserts content before the beginning of the definition of a given symbol.
    """

    def apply(
        self,
        relative_path: str,
        line: int,
        column: int,
        body: str,
    ) -> str:
        """
        Inserts the given body/content before the beginning of the definition of the given symbol (via the symbol's location).
        A typical use case is to insert a new class, function, method, field or variable assignment.
        It also can be used to insert a new import statement before the first symbol in the file.

        :param relative_path: the relative path to the file containing the symbol
        :param line: the line number
        :param column: the column
        :param body: the body/content to be inserted
        """
        self.symbol_manager.insert_before(
            SymbolLocation(relative_path, line, column),
            body=body,
        )
        return SUCCESS_RESULT


class DeleteLinesTool(Tool):
    """
    Deletes a range of lines within a file.
    """

    def apply(
        self,
        relative_path: str,
        start_line: int,
        end_line: int,
    ) -> str:
        """
        Deletes the given lines in the file.
        Requires that the same range of lines was previously read using the `read_file` tool to verify correctness
        of the operation.

        :param relative_path: the relative path to the file
        :param start_line: the 0-based index of the first line to be deleted
        :param end_line: the 0-based index of the last line to be deleted
        """
        if not self.lines_read.were_lines_read(relative_path, (start_line, end_line)):
            read_lines_tool = self.agent.get_tool(ReadFileTool)
            return f"Error: Must call `{read_lines_tool.get_name()}` first to read exactly the affected lines."
        self.symbol_manager.delete_lines(relative_path, start_line, end_line)
        return SUCCESS_RESULT


class ReplaceLinesTool(Tool):
    """
    Replaces a range of lines within a file with new content.
    """

    def apply(
        self,
        relative_path: str,
        start_line: int,
        end_line: int,
        content: str,
    ) -> str:
        """
        Replaces the given range of lines in the given file.
        Requires that the same range of lines was previously read using the `read_file` tool to verify correctness
        of the operation.

        :param relative_path: the relative path to the file
        :param start_line: the 0-based index of the first line to be deleted
        :param end_line: the 0-based index of the last line to be deleted
        :param content: the content to insert
        """
        if not content.endswith("\n"):
            content += "\n"
        result = self.agent.get_tool(DeleteLinesTool).apply(relative_path, start_line, end_line)
        if result != SUCCESS_RESULT:
            return result
        self.agent.get_tool(InsertAtLineTool).apply(relative_path, start_line, content)
        return SUCCESS_RESULT


class InsertAtLineTool(Tool):
    """
    Inserts content at a given line in a file.
    """

    def apply(
        self,
        relative_path: str,
        line: int,
        content: str,
    ) -> str:
        """
        Inserts the given content at the given line in the file, pushing existing content of the line down.
        In general, symbolic insert operations like insert_after_symbol or insert_before_symbol should be preferred if you know which
        symbol you are looking for.
        However, this can also be useful for small targeted edits of the body of a longer symbol (without replacing the entire body).

        :param relative_path: the relative path to the file
        :param line: the 0-based index of the line to insert content at
        :param content: the content to be inserted
        """
        if not content.endswith("\n"):
            content += "\n"
        self.symbol_manager.insert_at_line(relative_path, line, content)
        return SUCCESS_RESULT


class CheckOnboardingPerformedTool(Tool):
    """
    Checks whether the onboarding was already performed.
    """

    def apply(self) -> str:
        """
        Check if onboarding was performed yet.
        You should always call this tool in the beginning of the conversation,
        before any question about code or the project is asked.
        You will call this tool only once per conversation.
        """
        list_memories_tool = self.agent.get_tool(ListMemoriesTool)
        memories = json.loads(list_memories_tool.apply())
        if len(memories) == 0:
            return (
                "Onboarding not performed yet (no memories available). "
                + "You should perform onboarding by calling the `onboarding` tool before proceeding with the task."
            )
        else:
            return "Onboarding already performed, no need to perform it again."


class OnboardingTool(Tool):
    """
    Performs onboarding (identifying the project structure and essential tasks, e.g. for testing or building).
    """

    def apply(self) -> str:
        """
        Call this tool if onboarding was not performed yet.
        You will call this tool at most once per conversation.

        :return: instructions on how to create the onboarding information
        """
        system = platform.system()
        return self.prompt_factory.create_onboarding_prompt(system=system)


class WriteMemoryTool(Tool):
    """
    Writes a named memory (for future reference) to Serena's project-specific memory store.
    """

    def apply(self, memory_file_name: str, content: str, max_answer_chars: int = _DEFAULT_MAX_ANSWER_LENGTH) -> str:
        """
        Write some information about this project that can be useful for future tasks to a memory file.
        The information should be short and to the point.
        The memory file name should be meaningful, such that from the name you can infer what the information is about.
        It is better to have multiple small memory files than to have a single large one because
        memories will be read one by one and we only ever want to read relevant memories.

        This tool is either called during the onboarding process or when you have identified
        something worth remembering about the project from the past conversation.
        """
        if len(content) > max_answer_chars:
            raise ValueError(
                f"Content for {memory_file_name    } is too long. Max length is {max_answer_chars} characters. "
                + "Please make the content shorter."
            )

        return self.memories_manager.save_memory(memory_file_name, content)


class ReadMemoryTool(Tool):
    """
    Reads the memory with the given name from Serena's project-specific memory store.
    """

    def apply(self, memory_file_name: str, max_answer_chars: int = _DEFAULT_MAX_ANSWER_LENGTH) -> str:
        """
        Read the content of a memory file. This tool should only be used if the information
        is relevant to the current task. You can infer whether the information
        is relevant from the memory file name.
        You should not read the same memory file multiple times in the same conversation.
        """
        return self.memories_manager.load_memory(memory_file_name)


class ListMemoriesTool(Tool):
    """
    Lists memories in Serena's project-specific memory store.
    """

    def apply(self) -> str:
        """
        List available memories. Any memory can be read using the `read_memory` tool.
        """
        return json.dumps(self.memories_manager.list_memories())


class DeleteMemoryTool(Tool):
    """
    Deletes a memory from Serena's project-specific memory store.
    """

    def apply(self, memory_file_name: str) -> str:
        """
        Delete a memory file. Should only happen if a user asks for it explicitly,
        for example by saying that the information retrieved from a memory file is no longer correct
        or no longer relevant for the project.
        """
        return self.memories_manager.delete_memory(memory_file_name)


class ThinkAboutCollectedInformationTool(Tool):
    """
    Thinking tool for pondering the completeness of collected information.
    """

    def apply(self) -> str:
        """
        Think about the collected information and whether it is sufficient and relevant.
        This tool should ALWAYS be called after you have completed a non-trivial sequence of searching steps like
        find_symbol, find_referencing_symbols, search_files_for_pattern, read_file, etc.
        """
        return self.prompt_factory.create_think_about_collected_information()


class ThinkAboutTaskAdherenceTool(Tool):
    """
    Thinking tool for determining whether the agent is still on track with the current task.
    """

    def apply(self) -> str:
        """
        Think about the task at hand and whether you are still on track.
        Especially important if the conversation has been going on for a while and there
        has been a lot of back and forth.

        This tool should ALWAYS be called before you insert, replace, or delete code.
        """
        return self.prompt_factory.create_think_about_task_adherence()


class ThinkAboutWhetherYouAreDoneTool(Tool):
    """
    Thinking tool for determining whether the task is truly completed.
    """

    def apply(self) -> str:
        """
        Think about whether you are done with the task.

        This tool should ALWAYS be called after you have completed a task or a subtask.
        """
        return self.prompt_factory.create_think_about_whether_you_are_done()


class SummarizeChangesTool(Tool):
    """
    Provides instructions for summarizing the changes made to the codebase.
    """

    def apply(self) -> str:
        """
        Summarize the changes you have made to the codebase.
        This tool should ALWAYS be called after you have fully completed any non-trivial coding task
        (but after the think_about_whether_you_are_done call).
        """
        return self.prompt_factory.create_summarize_changes()


class PrepareForNewConversationTool(Tool):
    """
    Provides instructions for preparing for a new conversation (in order to continue with the necessary context).
    """

    def apply(self) -> str:
        """
        Instructions for preparing for a new conversation. This tool should only be called on explicit user request.
        """
        return self.prompt_factory.create_prepare_for_new_conversation()


class SearchInAllCodeTool(Tool):
    """
    Performs a search for a pattern in all code files (and only in code files) in the project.
    """

    def apply(
        self,
        pattern: str,
        context_lines_before: int = 0,
        context_lines_after: int = 0,
        paths_include_glob: str | None = None,
        paths_exclude_glob: str | None = None,
        max_answer_chars: int = _DEFAULT_MAX_ANSWER_LENGTH,
    ) -> str:
        """
        Search for a pattern in all code files (and only in code files) in the project. Generally, symbolic operations like find_symbol or find_referencing_symbols
        should be preferred if you know which symbols you are looking for.
        If you have to look in non-code files (like notebooks, documentation, etc.), you should use the shell_command tool with grep or similar.
        This tool can be useful if you are looking for a specific pattern in the codebase that is not a symbol name.

        :param pattern: Regular expression pattern to search for, either as a compiled Pattern or string
        :param context_lines_before: Number of lines of context to include before each match
        :param context_lines_after: Number of lines of context to include after each match
        :param paths_include_glob: optional glob pattern specifying files to include in the search; if not provided, search globally.
        :param paths_exclude_glob: optional glob pattern specifying files to exclude from the search (takes precedence over paths_include_glob).
        :param max_answer_chars: if the output is longer than this number of characters,
            no content will be returned. Don't adjust unless there is really no other way to get the content
            required for the task. Instead, if the output is too long, you should
            make a stricter query.
        :return: A JSON object mapping file paths to lists of matched consecutive lines (with context, if requested).
        """
        matches = self.language_server.search_files_for_pattern(
            pattern=pattern,
            context_lines_before=context_lines_before,
            context_lines_after=context_lines_after,
            paths_include_glob=paths_include_glob,
            paths_exclude_glob=paths_exclude_glob,
        )
        # group matches by file
        file_to_matches: dict[str, list[str]] = defaultdict(list)
        for match in matches:
            assert match.source_file_path is not None
            file_to_matches[match.source_file_path].append(match.to_display_string())
        result = json.dumps(file_to_matches)
        return self._limit_length(result, max_answer_chars)


class ExecuteShellCommandTool(Tool):
    """
    Executes a shell command.
    """

    def apply(
        self,
        command: str,
        cwd: str | None = None,
        capture_stderr: bool = True,
        max_answer_chars: int = _DEFAULT_MAX_ANSWER_LENGTH,
    ) -> str:
        """
        Execute a shell command and return its output.

        IMPORTANT: you should always consider the memory about suggested shell commands before using this tool.
        If this memory was not loaded in the current conversation, you should load it using the `read_memory` tool
        before using this tool.

        You should have at least once looked at the suggested shell commands from the corresponding memory
        created during the onboarding process before using this tool.
        Never execute unsafe shell commands like `rm -rf /` or similar! Generally be very careful with deletions.

        :param command: the shell command to execute
        :param cwd: the working directory to execute the command in. If None, the project root will be used.
        :param capture_stderr: whether to capture and return stderr output
        :param max_answer_chars: if the output is longer than this number of characters,
            no content will be returned. Don't adjust unless there is really no other way to get the content
            required for the task.
        :return: a JSON object containing the command's stdout and optionally stderr output
        """
        _cwd = cwd or self.project_root
        result = execute_shell_command(command, cwd=_cwd, capture_stderr=capture_stderr)
        result = result.json()
        return self._limit_length(result, max_answer_chars)


class GetActiveProjectTool(Tool, ToolMarkerDoesNotRequireActiveProject):
    """
    Gets the name of the currently active project (if any) and lists existing projects
    """

    def apply(
        self,
    ) -> str:
        """
        Gets the name of the currently active project (if any) and returns the list of all available projects.
        To change the current project, use the `activate_project` tool.

        :return: an object containing the name of the currently activated project (if any) and the list of all available projects
        """
        active_project = None if self.agent.project_config is None else self.agent.project_config.project_name
        return json.dumps({"active_project": active_project, "available_projects": self.agent.serena_config.project_names})


class ActivateProjectTool(Tool, ToolMarkerDoesNotRequireActiveProject):
    """
    Activates a project by name.
    """

    def apply(self, project_name: str) -> str:
        """
        Activates the project with the given name

        :param project_name: the name of the project to activate
        """
        try:
            project_config = self.agent.serena_config.get_project_configuration(project_name)
        except ValueError as e:
            return str(e)
        self.agent.activate_project(project_config)
        return SUCCESS_RESULT


def iter_tool_classes() -> Generator[type[Tool], None, None]:
    return iter_subclasses(Tool)


def print_tool_overview() -> None:
    _print_tool_overview(iter_tool_classes())


def _print_tool_overview(tools: Iterable[type[Tool] | Tool]) -> None:
    tool_dict: dict[str, type[Tool] | Tool] = {}
    for tool in tools:
        tool_dict[tool.get_name()] = tool
    for tool_name in sorted(tool_dict.keys()):
        tool = tool_dict[tool_name]
        print(f" * `{tool_name}`: {tool.get_tool_description().strip()}")


def _tuple_to_info(name: str, symbol_type: SymbolKind, line: int, column: int) -> dict[str, int | str]:
    return {"name": name, "symbol_kind": symbol_type, "line": line, "column": column}<|MERGE_RESOLUTION|>--- conflicted
+++ resolved
@@ -22,11 +22,7 @@
 from multilspy.multilspy_config import Language, MultilspyConfig
 from multilspy.multilspy_logger import MultilspyLogger
 from multilspy.multilspy_types import SymbolKind
-<<<<<<< HEAD
-from serena import serena_root_path
-=======
-from serena import __version__
->>>>>>> ba03ec43
+from serena import __version__, serena_root_path
 from serena.gui_log_viewer import GuiLogViewer, GuiLogViewerHandler
 from serena.llm.prompt_factory import PromptFactory
 from serena.symbol import SymbolLocation, SymbolManager
@@ -149,20 +145,8 @@
                 self._gui_log_handler = GuiLogViewerHandler(GuiLogViewer(title="Serena Logs"), level=log_level, format_string=LOG_FORMAT)
                 Logger.root.addHandler(self._gui_log_handler)
 
-<<<<<<< HEAD
-        log.info(f"Starting Serena server (process id={os.getpid()}, parent process id={os.getppid()})")
+        log.info(f"Starting Serena server (version={__version__}, process id={os.getpid()}, parent process id={os.getppid()})")
         log.info("Available projects: {}".format(", ".join(self.serena_config.project_names)))
-=======
-        log.info(
-            f"Starting serena server v{__version__} for project {project_file_path} (language={self.language}, root={self.project_root}); "
-            f"process id={os.getpid()}, parent process id={os.getppid()}"
-        )
-
-        # create and start the language server instance
-        config = MultilspyConfig(code_language=self.language)
-        logger = MultilspyLogger()
-        self.language_server = SyncLanguageServer.create(config, logger, self.project_root)
->>>>>>> ba03ec43
 
         self.prompt_factory = PromptFactory()
         self._project_activation_callback = project_activation_callback
